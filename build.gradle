/*
 * Copyright (c) 2018-Present Pivotal Software Inc, All Rights Reserved.
 *
 * Licensed under the Apache License, Version 2.0 (the "License");
 * you may not use this file except in compliance with the License.
 * You may obtain a copy of the License at
 *
 *       https://www.apache.org/licenses/LICENSE-2.0
 *
 * Unless required by applicable law or agreed to in writing, software
 * distributed under the License is distributed on an "AS IS" BASIS,
 * WITHOUT WARRANTIES OR CONDITIONS OF ANY KIND, either express or implied.
 * See the License for the specific language governing permissions and
 * limitations under the License.
 */
import me.champeau.gradle.japicmp.JapicmpTask
import org.gradle.util.VersionNumber

import java.text.SimpleDateFormat

plugins {
  id "com.github.hierynomus.license" version "0.15.0"
  id "com.jfrog.artifactory" version "4.15.2" apply false
  id 'biz.aQute.bnd.builder' version '5.0.1' apply false
  id "me.champeau.gradle.japicmp" version "0.2.6"
  id "de.undercouch.download" version "3.4.3"
  id "com.github.erizo.gradle.jcstress" version "0.8.4"
  id "idea"
}

description = 'Reactive Object Pool'

ext {
  if (project.hasProperty('versionBranch') && version.toString().endsWith("-SNAPSHOT")) {
    versionBranch = versionBranch.replaceAll("\"", "").trim()
    if (!versionBranch.isEmpty()) {
      realVersion = version.toString() + "-" + versionBranch
      project.version = realVersion
      println "Building special snapshot ${project.version}"
    }
  }

  versionNumber = VersionNumber.parse(version.toString())
  if (versionNumber.qualifier == null || versionNumber.qualifier.size() == 0) {
    osgiVersion = "${version}.RELEASE"
    println "$version is a release, will use $osgiVersion for bnd"
  }
  else if (versionNumber.qualifier.equalsIgnoreCase("SNAPSHOT")) {
    sdf = new SimpleDateFormat("yyyyMMddHHmm");
    sdf.setTimeZone(TimeZone.getTimeZone("UTC"));
    buildTimestamp = sdf.format(new Date())
    osgiVersion = "${versionNumber.major}.${versionNumber.minor}.${versionNumber.micro}.BUILD-$buildTimestamp"
    println "$version is a snapshot, will use $osgiVersion for bnd"
  }
  else {
    osgiVersion = "${versionNumber.major}.${versionNumber.minor}.${versionNumber.micro}.${versionNumber.qualifier}"
    println "$version is neither release nor snapshot, will use $osgiVersion for bnd"
  }


  gradleScriptDir = "${rootProject.projectDir}/gradle"

  //Note that reactor-core version is now defined in `gradle.properties`
  hdrHistogramVersion = "2.1.11"

  // Languages
  groovyVersion = '2.4.1'

  // Logging
  slf4jVersion = '1.7.12'
  logbackVersion = '1.1.2'

  // Testing
  jUnitPlatformVersion = '5.6.0'
  mockitoVersion = '1.10.19'
  assertJVersion = '3.9.0'
  awaitilityVersion = '3.1.3'

  rxJava2Version = '2.2.7'

  javadocLinks = ["https://docs.oracle.com/javase/8/docs/api/",
                  "https://www.reactive-streams.org/reactive-streams-1.0.3-javadoc/",
                  "https://projectreactor.io/docs/core/release/api/"] as String[]

  bndOptions = [
          "Export-Package": [
                  "!*internal*",
                  "reactor.pool.*;version=$osgiVersion"
          ].join(","),
          "Import-Package": [
                  "!javax.annotation",
                  "*"
          ].join(","),
          "Bundle-Name" : "reactor-pool",
          "Bundle-SymbolicName" : "io.projectreactor.addons.reactor-pool",
          "Bundle-Version" : "$osgiVersion"
  ]
}


configure(rootProject) { project ->
  group = 'io.projectreactor.addons'

  apply plugin: 'java-library'
  apply plugin: 'jacoco'
  apply plugin: 'biz.aQute.bnd.builder'
  apply from: "$gradleScriptDir/doc.gradle"
  apply from: "$gradleScriptDir/setup.gradle"
  apply from: "${gradleScriptDir}/releaser.gradle"

  jacocoTestReport {
    reports {
      xml.enabled = true
      html.enabled = true
    }
  }

  [compileJava, compileTestJava]*.options*.compilerArgs = ["-Xlint:varargs",
                                                           "-Xlint:cast",
                                                           "-Xlint:classfile",
                                                           "-Xlint:dep-ann",
                                                           "-Xlint:divzero",
                                                           "-Xlint:empty",
                                                           "-Xlint:finally",
                                                           "-Xlint:overrides",
                                                           "-Xlint:path",
                                                           "-Xlint:processing",
                                                           "-Xlint:static",
                                                           "-Xlint:try",
                                                           "-Xlint:deprecation",
                                                           "-Xlint:unchecked",
                                                           "-Xlint:-serial",      // intentionally disabled
                                                           "-Xlint:-options",     // intentionally disabled
                                                           "-Xlint:-fallthrough", // intentionally disabled
                                                           "-Xlint:rawtypes"
  ]

  compileJava {
    sourceCompatibility = 1.8
    targetCompatibility = 1.8
  }

  compileTestJava {
    sourceCompatibility = 1.8
    targetCompatibility = 1.8
  }

  if (JavaVersion.current().isJava8Compatible()) {
    compileTestJava.options.compilerArgs += "-parameters"
    tasks.withType(Javadoc) {
      options.addStringOption('Xdoclint:none', '-quiet')
      options.addStringOption('encoding', 'UTF-8')
    }
  }

  [compileJava, compileTestJava]*.options*.encoding = 'UTF-8'
  sourceSets.test.resources.srcDirs = ["src/test/resources", "src/test/java"]

  project.tasks.withType(Test).all {
    systemProperty("java.awt.headless", "true")
    systemProperty("testGroups", project.properties.get("testGroups"))
    scanForTestClasses = false
    include '**/*Tests.*'
    include '**/*Test.*'
    include '**/*Spec.*'
    exclude '**/*Abstract*.*'
  }

  test {
    useJUnitPlatform()
    testLogging {
      events  "passed", "failed"
      showExceptions true
      exceptionFormat "full"
      maxGranularity 3
      showStandardStreams true
    }
  }

  repositories {
    jcenter()
    mavenCentral()
    maven { url "https://oss.sonatype.org/content/repositories/releases/" }
<<<<<<< HEAD
    if (version.endsWith('-SNAPSHOT') || version.contains('-SNAPSHOT-')) { //classic or customized snapshots
      maven { url 'https://repo.spring.io/libs-snapshot' }
=======
    if (version.endsWith('BUILD-SNAPSHOT')) {
      maven { url 'https://repo.spring.io/snapshot' }
>>>>>>> 0ecb7671
    }
    maven { url 'https://repo.spring.io/milestone' }
  }

  dependencies {
    implementation "io.projectreactor:reactor-core:$reactorCoreVersion"

    // JSR-305 annotations
    compileOnly "com.google.code.findbugs:jsr305:3.0.2"

    // Testing
    testImplementation "org.assertj:assertj-core:$assertJVersion"
    testImplementation "org.awaitility:awaitility:$awaitilityVersion"
    testImplementation "org.hdrhistogram:HdrHistogram:$hdrHistogramVersion"
    testImplementation "io.projectreactor:reactor-test:$reactorCoreVersion"
    testRuntimeOnly "org.slf4j:jcl-over-slf4j:$slf4jVersion"
    testRuntimeOnly "ch.qos.logback:logback-classic:$logbackVersion"

    testImplementation "io.reactivex.rxjava2:rxjava:$rxJava2Version"

    testImplementation platform("org.junit:junit-bom:${jUnitPlatformVersion}")
    testImplementation "org.junit.jupiter:junit-jupiter-api"
    testImplementation "org.junit.jupiter:junit-jupiter-params"
    testRuntimeOnly "org.junit.jupiter:junit-jupiter-engine"
  }

  jar {
    manifest {
      attributes("Created-By": "${System.getProperty("java.version")} (${System.getProperty("java.specification.vendor")})",
              "Implementation-Title": project.name,
              "Implementation-Version": project.version,
              "Automatic-Module-Name": "reactor.pool")
    }
    bnd(bndOptions)
  }

  check.dependsOn jacocoTestReport
}


configurations.all {
  // check for updates every build
  resolutionStrategy.cacheChangingModulesFor 0, 'seconds'

  license {
    header rootProject.file('codequality/HEADER')
    includes(["**/*.java"])
    strictCheck true
    mapping {
      java = 'SLASHSTAR_STYLE'
    }
  }
}


task downloadBaseline(type: Download) {
  onlyIfNewer true
  compress true

  src "${repositories.jcenter().url}io/projectreactor/addons/reactor-pool/$compatibleVersion/reactor-pool-${compatibleVersion}.jar"
  dest "${buildDir}/baselineLibs/reactor-pool-${compatibleVersion}.jar"
}

task japicmp(type: JapicmpTask) {
  if (project.gradle.startParameter.isOffline()) {
    println "Offline: skipping downloading of baseline and JAPICMP"
    enabled = false
  }
  else if ("$compatibleVersion" == "SKIP") {
    println "SKIP: Instructed to skip the baseline comparison"
    enabled = false
  }
  else {
    println "Will download and perform baseline comparison with ${compatibleVersion}"
    dependsOn(downloadBaseline)
  }

  oldClasspath = tasks.downloadBaseline.outputs.files
  newClasspath = tasks.jar.outputs.files
  onlyBinaryIncompatibleModified = true
  failOnModification = true
  failOnSourceIncompatibility = true
  txtOutputFile = file("${project.buildDir}/reports/japi.txt")
  ignoreMissingClasses = true
  includeSynthetic = true

  //TODO after a release, bump the gradle.properties baseline
  //TODO after a release, remove the reactor-pool exclusions below if any
  classExcludes = [
  ]
  methodExcludes = [
  ]
}
check.dependsOn japicmp

gradle.taskGraph.afterTask { task, state ->
  if (task instanceof JapicmpTask && state.failure) {
    print file("${project.buildDir}/reports/japi.txt").getText()
  }
}

jcstress {
  mode = 'default' //quick, default, tough
}
tasks.jcstressJar.classifier("jcstress") // make sure jcstress jar doesn't override our own
tasks.check.dependsOn(tasks.jcstress)<|MERGE_RESOLUTION|>--- conflicted
+++ resolved
@@ -181,13 +181,8 @@
     jcenter()
     mavenCentral()
     maven { url "https://oss.sonatype.org/content/repositories/releases/" }
-<<<<<<< HEAD
     if (version.endsWith('-SNAPSHOT') || version.contains('-SNAPSHOT-')) { //classic or customized snapshots
-      maven { url 'https://repo.spring.io/libs-snapshot' }
-=======
-    if (version.endsWith('BUILD-SNAPSHOT')) {
       maven { url 'https://repo.spring.io/snapshot' }
->>>>>>> 0ecb7671
     }
     maven { url 'https://repo.spring.io/milestone' }
   }

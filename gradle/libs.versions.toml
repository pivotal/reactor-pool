[versions]
# Baselines, should be updated on every release
<<<<<<< HEAD
baseline-pool-api = "1.0.5"
reactorCore = "3.5.15-SNAPSHOT"
reactorAddons = "3.5.2-SNAPSHOT"
=======
baseline-pool-api = "0.2.12"
reactorCore = "3.4.36-SNAPSHOT"
reactorAddons = "3.4.11-SNAPSHOT"
>>>>>>> 2dcd98d0

# Other shared versions
junit = "5.10.1"
slf4j = "1.7.36"
micrometer = "1.10.0"
reactiveStreams = "1.0.4"

[libraries]
assertj = "org.assertj:assertj-core:3.25.2"
awaitility = "org.awaitility:awaitility:4.2.0"
hdrHistogram = "org.hdrhistogram:HdrHistogram:2.1.12"
jsr305 = "com.google.code.findbugs:jsr305:3.0.1"
junit-bom = { module = "org.junit:junit-bom", version.ref = "junit" }
logback = "ch.qos.logback:logback-classic:1.2.13"
micrometer-bom = { module = "io.micrometer:micrometer-bom", version.ref = "micrometer" }
micrometer-core = { module = "io.micrometer:micrometer-core" }
micrometer-test = { module = "io.micrometer:micrometer-test" }
mockito = "org.mockito:mockito-core:4.11.0"
reactor-core = { module = "io.projectreactor:reactor-core", version.ref = "reactorCore" }
reactor-test = { module = "io.projectreactor:reactor-test", version.ref = "reactorCore" }
reactor-extra = { module = "io.projectreactor.addons:reactor-extra", version.ref = "reactorAddons" }
rxjava2 = "io.reactivex.rxjava2:rxjava:2.2.7"
slf4j = { module = "org.slf4j:slf4j-api", version.ref = "slf4j" }
slf4j-jcl = { module = "org.slf4j:jcl-over-slf4j", version.ref = "slf4j" }

[plugins]
artifactory = { id = "com.jfrog.artifactory", version = "4.31.0" }
bnd = { id = "biz.aQute.bnd.builder", version = "6.4.0" }
download = { id = "de.undercouch.download", version = "5.5.0" }
japicmp = { id = "me.champeau.gradle.japicmp", version = "0.4.2" }
jcstress = { id = "io.github.reyerizo.gradle.jcstress", version = "0.8.15" }
spotless = { id = "com.diffplug.spotless", version = "6.13.0" }<|MERGE_RESOLUTION|>--- conflicted
+++ resolved
@@ -1,14 +1,8 @@
 [versions]
 # Baselines, should be updated on every release
-<<<<<<< HEAD
 baseline-pool-api = "1.0.5"
 reactorCore = "3.5.15-SNAPSHOT"
 reactorAddons = "3.5.2-SNAPSHOT"
-=======
-baseline-pool-api = "0.2.12"
-reactorCore = "3.4.36-SNAPSHOT"
-reactorAddons = "3.4.11-SNAPSHOT"
->>>>>>> 2dcd98d0
 
 # Other shared versions
 junit = "5.10.1"

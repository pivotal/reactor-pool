--- conflicted
+++ resolved
@@ -1,14 +1,8 @@
 [versions]
 # Baselines, should be updated on every release
-<<<<<<< HEAD
-baseline-pool-api = "0.2.8"
+baseline-pool-api = "0.2.9"
 reactorCore = "3.5.0-SNAPSHOT"
 reactorAddons = "3.5.0-SNAPSHOT"
-=======
-baseline-pool-api = "0.2.9"
-reactorCore = "3.4.20-SNAPSHOT"
-reactorAddons = "3.4.9-SNAPSHOT"
->>>>>>> a0f2212a
 
 # Other shared versions
 junit = "5.8.2"

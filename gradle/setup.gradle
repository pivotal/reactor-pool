/*
 * Copyright (c) 2018-2022 VMware Inc. or its affiliates, All Rights Reserved.
 *
 * Licensed under the Apache License, Version 2.0 (the "License");
 * you may not use this file except in compliance with the License.
 * You may obtain a copy of the License at
 *
 *   https://www.apache.org/licenses/LICENSE-2.0
 *
 * Unless required by applicable law or agreed to in writing, software
 * distributed under the License is distributed on an "AS IS" BASIS,
 * WITHOUT WARRANTIES OR CONDITIONS OF ANY KIND, either express or implied.
 * See the License for the specific language governing permissions and
 * limitations under the License.
 */

import org.gradle.util.VersionNumber

apply plugin: 'maven-publish'
//we also conditionally apply artifactory and signing plugins below

jar {
	manifest.attributes["Created-By"] = "${System.getProperty("java.version")} (${System.getProperty("java.specification.vendor")})"
	manifest.attributes["Implementation-Title"] = project.name
	manifest.attributes["Implementation-Version"] = project.version
}

//the sourcesJar and javadocJar tasks must be defined before publications in order to be publishable
task sourcesJar(type: Jar) {
	archiveClassifier.set('sources')
	from sourceSets.main.allSource
}

task javadocJar(type: Jar) {
	archiveClassifier.set('javadoc')
	from javadoc
}

static def qualifyVersion(String v) {
	def versionNumber = VersionNumber.parse(v)

	if (versionNumber == VersionNumber.UNKNOWN) return "BAD";

	if (versionNumber.qualifier == null || versionNumber.qualifier.size() == 0) return "RELEASE" //new scheme
	if (versionNumber.qualifier == "RELEASE") return "RELEASE" //old scheme
	if (versionNumber.qualifier.matches("(?:M|RC)\\d+")) return "MILESTONE"
	if (versionNumber.qualifier == "SNAPSHOT" || versionNumber.qualifier == "BUILD-SNAPSHOT") return "SNAPSHOT"

	return "BAD"
}

ext {
	isReleaseVersion = version.matches('[0-9].[0-9].[0-9]')
	isMilestoneVersion = version.matches('[0-9].[0-9].[0-9]-M[0-9]+') || version.matches('[0-9].[0-9].[0-9]-RC[0-9]+')
	isSnapshotVersion = !(isReleaseVersion || isMilestoneVersion)

	resolveVersion = { String version ->
		if (isMilestoneVersion) {
			return 'milestone'
		}
		if (isReleaseVersion) {
			return 'release'
		}
		return 'snapshot'
	}
}

static def outputToGha(String versionType, String fullVersion) {
	def ghaFilename = System.getenv("GITHUB_OUTPUT")
	if (ghaFilename == null) {
		println "::set-output name=versionType::$versionType"
		println "::set-output name=fullVersion::$fullVersion"
	}
	else {
		println "using GITHUB_OUTPUT file"
		def ghaFile = new File(ghaFilename)
		ghaFile.withWriterAppend {
			it.newLine()
			it.append("versionType=$versionType")
			it.newLine()
			it.append("fullVersion=$fullVersion")
		}
	}
}

task qualifyVersionGha() {
	doLast {
		def versionType = qualifyVersion("$version")
<<<<<<< HEAD

=======
		//we ensure that if at least _one_ submodule version is BAD, we only output versionType=BAD + job fails
>>>>>>> c52e588a
		if (versionType == "BAD") {
			outputToGha(versionType, version)
			println "::error ::Unable to parse $version to a VersionNumber with recognizable qualifier"
			throw new TaskExecutionException(tasks.getByName("qualifyVersionGha"), new IllegalArgumentException("Unable to parse $version to a VersionNumber with recognizable qualifier"))
		}
		//only consider reactor-pool for releasing (version type, tagging, etc...)
		if (project.name != 'reactor-pool') {
			return
		}
		println "::set-output name=versionType::$versionType"
		println "::set-output name=fullVersion::$version"

		println "Recognized $version as $versionType"

		//only output the versionType and fullVersion for the main artifact
		if (project.name == 'reactor-pool') {
			outputToGha(versionType, version)
		}
	}
}

publishing {
	repositories {
		maven {
			name = "mock"
			url = "${rootProject.buildDir}/mockRepo"
		}
		if (qualifyVersion("$version") == "RELEASE") {
			maven {
				name = "sonatype"
				url = "https://s01.oss.sonatype.org/service/local/staging/deploy/maven2"
				credentials {
					username findProperty("sonatypeUsername")
					password findProperty("sonatypePassword")
				}
			}
		}
	}

	publications {
		mavenJava(MavenPublication) {
			from components.java
			artifact sourcesJar
			artifact javadocJar
			//consider adding extra artifacts here, conditionally on submodule's name and perhaps in an afterEvaluate block

			pom {
				afterEvaluate {
					name = project.ext.shortName
					description = project.description
				}
				url = 'https://github.com/reactor/reactor-pool'
				organization {
					name = 'reactor'
					url = 'https://github.com/reactor'
				}
				licenses {
					license {
						name = 'The Apache Software License, Version 2.0'
						url = 'https://www.apache.org/licenses/LICENSE-2.0.txt'
						distribution = 'repo'
					}
				}
				scm {
					url = 'https://github.com/reactor/reactor-pool'
					connection = 'scm:git:git://github.com/reactor/reactor-pool'
					developerConnection = 'scm:git:git://github.com/reactor/reactor-pool'
				}
				developers {
					developer {
						id = 'simonbasle'
						name = 'Simon Baslé'
						email = 'sbasle@vmware.com'
					}
					developer {
						id = 'violetagg'
						name = 'Violeta Georgieva'
						email = 'violetag@vmware.com'
					}
				}
				issueManagement {
					system = "GitHub Issues"
					url = "https://github.com/reactor/reactor-pool/issues"
				}
			}
		}
	}
}

if (rootProject.hasProperty("artifactory_publish_password")) {
	apply plugin: "com.jfrog.artifactory"

	artifactoryPublish {
		publications(publishing.publications.mavenJava)
	}
}

if (qualifyVersion("$version") in ["RELEASE", "MILESTONE"] || rootProject.hasProperty("forceSigning")) {
	apply plugin: 'signing'

	signing {
		//requiring signature if there is a publish task that is not to MavenLocal
		required {  gradle.taskGraph.allTasks.any { it.name.toLowerCase().contains("publish")	&& !it.name.contains("MavenLocal") && !it.name.contains("MockRepository") } }
		def signingKey = findProperty("signingKey")
		def signingPassword = findProperty("signingPassword")

		useInMemoryPgpKeys(signingKey, signingPassword)

		afterEvaluate {
			sign publishing.publications.mavenJava
		}
	}
}<|MERGE_RESOLUTION|>--- conflicted
+++ resolved
@@ -86,23 +86,12 @@
 task qualifyVersionGha() {
 	doLast {
 		def versionType = qualifyVersion("$version")
-<<<<<<< HEAD
-
-=======
 		//we ensure that if at least _one_ submodule version is BAD, we only output versionType=BAD + job fails
->>>>>>> c52e588a
 		if (versionType == "BAD") {
 			outputToGha(versionType, version)
 			println "::error ::Unable to parse $version to a VersionNumber with recognizable qualifier"
 			throw new TaskExecutionException(tasks.getByName("qualifyVersionGha"), new IllegalArgumentException("Unable to parse $version to a VersionNumber with recognizable qualifier"))
 		}
-		//only consider reactor-pool for releasing (version type, tagging, etc...)
-		if (project.name != 'reactor-pool') {
-			return
-		}
-		println "::set-output name=versionType::$versionType"
-		println "::set-output name=fullVersion::$version"
-
 		println "Recognized $version as $versionType"
 
 		//only output the versionType and fullVersion for the main artifact

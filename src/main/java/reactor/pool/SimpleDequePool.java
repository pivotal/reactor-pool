/*
 * Copyright (c) 2018-Present VMware Inc. or its affiliates, All Rights Reserved.
 *
 * Licensed under the Apache License, Version 2.0 (the "License");
 * you may not use this file except in compliance with the License.
 * You may obtain a copy of the License at
 *
 *       https://www.apache.org/licenses/LICENSE-2.0
 *
 * Unless required by applicable law or agreed to in writing, software
 * distributed under the License is distributed on an "AS IS" BASIS,
 * WITHOUT WARRANTIES OR CONDITIONS OF ANY KIND, either express or implied.
 * See the License for the specific language governing permissions and
 * limitations under the License.
 */
package reactor.pool;

import java.time.Duration;
import java.util.Deque;
import java.util.Iterator;
import java.util.Objects;
import java.util.Queue;
import java.util.concurrent.ConcurrentLinkedDeque;
import java.util.concurrent.TimeUnit;
import java.util.concurrent.atomic.AtomicIntegerFieldUpdater;
import java.util.concurrent.atomic.AtomicReference;
import java.util.concurrent.atomic.AtomicReferenceFieldUpdater;
import java.util.function.BiPredicate;

import org.reactivestreams.Publisher;
import org.reactivestreams.Subscription;

import reactor.core.CoreSubscriber;
import reactor.core.Disposable;
import reactor.core.Disposables;
import reactor.core.Scannable;
import reactor.core.publisher.Flux;
import reactor.core.publisher.Mono;
import reactor.core.publisher.Operators;
import reactor.core.scheduler.Scheduler;
import reactor.core.scheduler.Schedulers;
import reactor.util.Loggers;
import reactor.util.annotation.Nullable;

/**
 * The {@link SimpleDequePool} is based on {@link Deque} for idle resources and pending {@link Pool#acquire()} Monos,
 * allowing both to be ordered either LIFO or FIFO.
 * It uses non-blocking drain loops to deliver resources to borrowers, which means that a resource could
 * be handed off on any of the following {@link Thread threads}:
 * <ul>
 *     <li>any thread on which a resource was last allocated</li>
 *     <li>any thread on which a resource was recently released</li>
 *     <li>any thread on which an {@link Pool#acquire()} {@link Mono} was subscribed</li>
 * </ul>
 * For a more deterministic approach, the {@link PoolBuilder#acquisitionScheduler(Scheduler)} property of the builder can be used.
 *
 * @author Simon Baslé
 */
public class SimpleDequePool<POOLABLE> extends AbstractPool<POOLABLE> {

	@SuppressWarnings("rawtypes")
	private static final ConcurrentLinkedDeque TERMINATED = new ConcurrentLinkedDeque();

	final boolean idleResourceLeastRecentlyUsed;
	final boolean pendingBorrowerFirstInFirstServed;

	volatile Deque<QueuePooledRef<POOLABLE>> idleResources;
	@SuppressWarnings("rawtypes")
	protected static final AtomicReferenceFieldUpdater<SimpleDequePool, Deque> IDLE_RESOURCES =
			AtomicReferenceFieldUpdater.newUpdater(SimpleDequePool.class, Deque.class, "idleResources");

	volatile             int                                        acquired;
	@SuppressWarnings("rawtypes")
	private static final AtomicIntegerFieldUpdater<SimpleDequePool> ACQUIRED =
			AtomicIntegerFieldUpdater.newUpdater(SimpleDequePool.class, "acquired");

	volatile             int                                        wip;
	@SuppressWarnings("rawtypes")
	private static final AtomicIntegerFieldUpdater<SimpleDequePool> WIP =
			AtomicIntegerFieldUpdater.newUpdater(SimpleDequePool.class, "wip");

	volatile             ConcurrentLinkedDeque<Borrower<POOLABLE>> pending;
	@SuppressWarnings("rawtypes")
	private static final AtomicReferenceFieldUpdater<SimpleDequePool, ConcurrentLinkedDeque> PENDING =
			AtomicReferenceFieldUpdater.newUpdater(SimpleDequePool.class, ConcurrentLinkedDeque.class, "pending");

	Disposable evictionTask;

	SimpleDequePool(PoolConfig<POOLABLE> poolConfig, boolean pendingBorrowerFirstInFirstServed) {
		super(poolConfig, Loggers.getLogger(SimpleDequePool.class));
		this.idleResourceLeastRecentlyUsed = poolConfig.reuseIdleResourcesInLruOrder();
		this.pendingBorrowerFirstInFirstServed = pendingBorrowerFirstInFirstServed;
		this.pending = new ConcurrentLinkedDeque<>(); //unbounded
		this.idleResources = new ConcurrentLinkedDeque<>();

		scheduleEviction();
	}

	@Override
	public Mono<PooledRef<POOLABLE>> acquire() {
		return new QueueBorrowerMono<>(this,
				Duration.ZERO); //the mono is unknown to the pool until requested
	}

	@Override
	public Mono<PooledRef<POOLABLE>> acquire(Duration timeout) {
		return new QueueBorrowerMono<>(this,
				timeout); //the mono is unknown to the pool until requested
	}

	@Override
	public int acquiredSize() {
		return acquired;
	}


	void scheduleEviction() {
		if (!poolConfig.evictInBackgroundInterval().isZero()) {
			long nanosEvictionInterval = poolConfig.evictInBackgroundInterval().toNanos();
			this.evictionTask = poolConfig.evictInBackgroundScheduler().schedule(this::evictInBackground, nanosEvictionInterval, TimeUnit.NANOSECONDS);
		}
		else {
			this.evictionTask = Disposables.disposed();
		}
	}

	void evictInBackground() {
		@SuppressWarnings("unchecked")
		Queue<QueuePooledRef<POOLABLE>> e = IDLE_RESOURCES.get(this);
		if (e == null) {
			//no need to schedule the task again, pool has been disposed
			return;
		}

		if (WIP.getAndIncrement(this) == 0) {
			if (PENDING_COUNT.get(this) == 0) {
				BiPredicate<POOLABLE, PooledRefMetadata> evictionPredicate = poolConfig.evictionPredicate();
				//only one evictInBackground can enter here, and it won vs `drain` calls
				//let's "purge" the pool
				Iterator<QueuePooledRef<POOLABLE>> iterator = e.iterator();
				while (iterator.hasNext()) {
					QueuePooledRef<POOLABLE> pooledRef = iterator.next();
					if (evictionPredicate.test(pooledRef.poolable, pooledRef)) {
						if (pooledRef.markInvalidate()) {
							iterator.remove();
							destroyPoolable(pooledRef).subscribe();
						}
					}
				}
			}
			//at the end if there are racing drain calls, go into the drainLoop
			if (WIP.decrementAndGet(this) > 0) {
				drainLoop();
			}
		}
		//schedule the next iteration
		scheduleEviction();
	}

	@Override
	public Mono<Void> disposeLater() {
		return Mono.defer(() -> {
			@SuppressWarnings("unchecked") ConcurrentLinkedDeque<Borrower<POOLABLE>> q =
					PENDING.getAndSet(this, TERMINATED);
			if (q != TERMINATED) {
				//stop reaper thread
				this.evictionTask.dispose();

				Borrower<POOLABLE> p;
				while ((p = q.pollFirst()) != null) {
					p.fail(new PoolShutdownException());
				}

				@SuppressWarnings("unchecked")
				Queue<QueuePooledRef<POOLABLE>> e =
						IDLE_RESOURCES.getAndSet(this, null);
				if (e != null) {
					Mono<Void> destroyMonos = Mono.empty();
					while (!e.isEmpty()) {
						QueuePooledRef<POOLABLE> ref = e.poll();
						if (ref.markInvalidate()) {
							destroyMonos = destroyMonos.and(destroyPoolable(ref));
						}
					}
					return destroyMonos;
				}
			}
			return Mono.empty();
		});
	}

	@Override
	public int idleSize() {
		Queue<?> e = IDLE_RESOURCES.get(this);
		return e == null ? 0 : e.size();
	}

	@Override
	public Mono<Integer> warmup() {
		if (poolConfig.allocationStrategy()
		              .permitMinimum() > 0) {
			return Mono.deferContextual(ctx -> {
				int initSize = poolConfig.allocationStrategy()
				                         .getPermits(0);
				@SuppressWarnings({ "unchecked", "rawtypes" }) //rawtypes added since javac actually complains
				Mono<POOLABLE>[] allWarmups = new Mono[initSize];
				for (int i = 0; i < initSize; i++) {
					long start = clock.millis();
					allWarmups[i] = poolConfig.allocator()
					                          .contextWrite(ctx)
					                          .doOnNext(p -> {
						                          metricsRecorder.recordAllocationSuccessAndLatency(
								                          clock.millis() - start);
						                          //the pool slot won't access this pool instance until after it has been constructed
						                          this.idleResources.offerLast(createSlot(p));
					                          })
					                          .doOnError(e -> {
						                          metricsRecorder.recordAllocationFailureAndLatency(
								                          clock.millis() - start);
						                          poolConfig.allocationStrategy()
						                                    .returnPermits(1);
					                          });
				}
				return Flux.concat(allWarmups)
				           .reduce(0, (count, p) -> count + 1);
			});
		}
		else {
			return Mono.just(0);
		}
	}

	@Override
	void cancelAcquire(Borrower<POOLABLE> borrower) {
		if (!isDisposed()) { //ignore pool disposed
			ConcurrentLinkedDeque<Borrower<POOLABLE>> q = this.pending;
			if (q.remove(borrower)) {
				PENDING_COUNT.decrementAndGet(this);
			}
		}
	}

	QueuePooledRef<POOLABLE> createSlot(POOLABLE element) {
		return new QueuePooledRef<>(this, element);
	}

	@Override
	void doAcquire(Borrower<POOLABLE> borrower) {
		if (isDisposed()) {
			borrower.fail(new PoolShutdownException());
			return;
		}

		pendingOffer(borrower);
		drain();
	}

	void drain() {
		if (WIP.getAndIncrement(this) == 0) {
			drainLoop();
		}
	}

	private void drainLoop() {
		int maxPending = poolConfig.maxPending();

		for (;;) {
			@SuppressWarnings("unchecked")
			Deque<QueuePooledRef<POOLABLE>> resources = IDLE_RESOURCES.get(this);
			@SuppressWarnings("unchecked")
			ConcurrentLinkedDeque<Borrower<POOLABLE>> borrowers = PENDING.get(this);
			if (resources == null || borrowers == TERMINATED) {
				//null queue indicates a terminated pool
				WIP.lazySet(this, 0);
				return;
			}

			int borrowersCount = PENDING_COUNT.get(this);
			int resourcesCount = resources.size();

			if (borrowersCount == 0) {
				/*=========================================*
				 * No Pending: Nothing to do *
				 *=========================================*/
				//TODO in 0.2.x we might want to warm up here too
			}
			else {
				if (resourcesCount > 0) {
					/*===================================================*
					 * MATCH: one PENDING Borrower can get IDLE resource *
					 *===================================================*/
					//get the resource
					QueuePooledRef<POOLABLE> slot = idleResourceLeastRecentlyUsed ? resources.pollFirst() : resources.pollLast();
					if (slot == null) {
						continue;
					}
					//check it is still valid
					if (poolConfig.evictionPredicate().test(slot.poolable, slot)) {
						if (slot.markInvalidate()) {
							destroyPoolable(slot).subscribe(null,
									error -> drain(),
									this::drain);
						}
						continue;
					}
					Borrower<POOLABLE> borrower = pendingPoll(borrowers);
					if (borrower == null) {
						//we expect to detect a disposed pool in the next round
						continue;
					}
					if (isDisposed()) {
						WIP.lazySet(this, 0);
						borrower.fail(new PoolShutdownException());
						return;
					}
					borrower.stopPendingCountdown();
					ACQUIRED.incrementAndGet(this);
					poolConfig.acquisitionScheduler()
					          .schedule(() -> borrower.deliver(slot));
				}
				else {
					/*==================================*
					 * One Borrower, but NO RESOURCE... *
					 *==================================*/
					// Can we allocate more?
					int permits = poolConfig.allocationStrategy().getPermits(1);
					if (permits <= 0) {
						/*==========================*
						 * ... and CANNOT ALLOCATE  => MAX PENDING ENFORCING *
						 *==========================*/
						//we don't have idle resource nor allocation permit
						//we look at the borrowers and cull those that are above the maxPending limit (using pollLast!)
						if (maxPending >= 0) {
							borrowersCount = PENDING_COUNT.get(this);
							int toCull = borrowersCount - maxPending;
							for (int i = 0; i < toCull; i++) {
								Borrower<POOLABLE> extraneous = pendingPoll(borrowers);
								if (extraneous != null) {
									//fail fast. differentiate slightly special case of maxPending == 0
									if (maxPending == 0) {
										extraneous.fail(new PoolAcquirePendingLimitException(0, "No pending allowed and pool has reached allocation limit"));
									}
									else {
										extraneous.fail(new PoolAcquirePendingLimitException(maxPending));
									}
								}
							}
						}
					}
					else {
						/*=======================*
						 * ... and CAN ALLOCATE  => Subscribe to allocator + Warmup *
						 *=======================*/
						Borrower<POOLABLE> borrower = pendingPoll(borrowers);
						if (borrower == null) {
							continue; //we expect to detect pool is shut down in next round
						}
						if (isDisposed()) {
							WIP.lazySet(this, 0);
							borrower.fail(new PoolShutdownException());
							return;
						}
						borrower.stopPendingCountdown();
						ACQUIRED.incrementAndGet(this);
						long start = clock.millis();
						Mono<POOLABLE> allocator = allocatorWithScheduler();

						Mono<POOLABLE> primary = allocator.doOnEach(sig -> {
							if (sig.isOnNext()) {
								POOLABLE newInstance = sig.get();
								assert newInstance != null;
								metricsRecorder.recordAllocationSuccessAndLatency(clock.millis() - start);
								borrower.deliver(createSlot(newInstance));
							}
							else if (sig.isOnError()) {
								Throwable error = sig.getThrowable();
								assert error != null;
								metricsRecorder.recordAllocationFailureAndLatency(clock.millis() - start);
								ACQUIRED.decrementAndGet(this);
								poolConfig.allocationStrategy()
								          .returnPermits(1);
								borrower.fail(error);
							}
<<<<<<< HEAD
						})
								.contextWrite(borrower.currentContext());
=======
						}).subscriberContext(borrower.currentContext());
>>>>>>> af38f665

						if (permits == 1) {
							//subscribe to the primary, which will directly feed to the borrower
							primary.subscribe(alreadyPropagated -> { }, alreadyPropagatedOrLogged -> drain(), this::drain);
						}
						else {
							/*=============================================*
							 * (warm up in sequence to primary allocation) *
							 *=============================================*/
							int toWarmup = permits - 1;
							logger.debug("should warm up {} extra resources", toWarmup);

							final long startWarmupIteration = clock.millis();
							Flux<Void> warmupFlux = Flux.range(1, toWarmup)
							    //individual warmup failures decrement the permit and are logged
							    .flatMap(i -> warmupMono(i, toWarmup, startWarmupIteration, allocator));

							primary.onErrorResume(e -> Mono.empty())
							       .thenMany(warmupFlux)
							       .subscribe(aVoid -> { }, alreadyPropagatedOrLogged -> drain(), this::drain);
						}
					}
				}
			}

			if (WIP.decrementAndGet(this) == 0) {
				break;
			}
		}
	}

	private Mono<POOLABLE> allocatorWithScheduler() {
		Scheduler s = poolConfig.acquisitionScheduler();
		if (s != Schedulers.immediate()) {
			return poolConfig.allocator().publishOn(s);
		}
		return poolConfig.allocator();
	}

	Mono<Void> warmupMono(int index, int max, long startWarmupIteration, Mono<POOLABLE> allocator) {
		return allocator.flatMap(poolable -> {
			logger.debug("warmed up extra resource {}/{}", index, max);
			metricsRecorder.recordAllocationSuccessAndLatency(
					clock.millis() - startWarmupIteration);
			if (!elementOffer(poolable)) {
				//destroyPoolable will correctly return permit and won't decrement ACQUIRED, unlike invalidate
				//BUT: it requires a PoolRef that is marked as invalidated
				QueuePooledRef<POOLABLE> tempRef = createSlot(poolable);
				tempRef.markInvalidate();
				return destroyPoolable(tempRef);
			}
			return Mono.empty();
		}).onErrorResume(warmupError -> {
			logger.debug("failed to warm up extra resource {}/{}: {}", index, max,
					warmupError.toString());
			metricsRecorder.recordAllocationFailureAndLatency(
					clock.millis() - startWarmupIteration);
			//we return permits in case of warmup failure, but shouldn't further decrement ACQUIRED
			poolConfig.allocationStrategy().returnPermits(1);
			return Mono.empty();
		});
		//draining will be triggered again at the end of the warmup execution
	}

	@Override
	boolean elementOffer(POOLABLE element) {
		@SuppressWarnings("unchecked")
		Deque<QueuePooledRef<POOLABLE>> irq = IDLE_RESOURCES.get(this);
		if (irq == null) {
			return false;
		}
		return irq.offerLast(createSlot(element));
	}

	@SuppressWarnings("WeakerAccess")
	final void maybeRecycleAndDrain(QueuePooledRef<POOLABLE> poolSlot) {
		if (!isDisposed()) {
			if (!poolConfig.evictionPredicate()
			               .test(poolSlot.poolable, poolSlot)) {
				metricsRecorder.recordRecycled();
				@SuppressWarnings("unchecked")
				Deque<QueuePooledRef<POOLABLE>> irq = IDLE_RESOURCES.get(this);
				if (irq != null) {
					QueuePooledRef<POOLABLE> slot = recycleSlot(poolSlot);
					irq.offerLast(slot);
					drain();
					if (isDisposed() && slot.markInvalidate()) {
						destroyPoolable(slot).subscribe(); //TODO manage errors?
					}
					return;
				}
			}
		}
		if (poolSlot.markInvalidate()) {
			destroyPoolable(poolSlot).subscribe(null,
					e -> drain(),
					this::drain); //TODO manage errors?
		}
	}

	/**
	 * @param pending a new {@link reactor.pool.AbstractPool.Borrower} to add to the queue and later either serve or consider pending
	 */
	void pendingOffer(Borrower<POOLABLE> pending) {
		int maxPending = poolConfig.maxPending();
		ConcurrentLinkedDeque<Borrower<POOLABLE>> pendingQueue = this.pending;
		if (pendingQueue == TERMINATED) {
			return;
		}
		pendingQueue.offerLast(pending);
		int postOffer = PENDING_COUNT.incrementAndGet(this);

		if (WIP.getAndIncrement(this) == 0) {
			Deque<QueuePooledRef<POOLABLE>> ir = this.idleResources;
			if (maxPending >= 0 && postOffer > maxPending && ir.isEmpty() && poolConfig.allocationStrategy().estimatePermitCount() == 0) {
				//fail fast. differentiate slightly special case of maxPending == 0
				Borrower<POOLABLE> toCull = pendingQueue.pollLast();
				if (toCull != null) {
					PENDING_COUNT.decrementAndGet(this);
					if (maxPending == 0) {
						toCull.fail(new PoolAcquirePendingLimitException(0, "No pending allowed and pool has reached allocation limit"));
					}
					else {
						toCull.fail(new PoolAcquirePendingLimitException(maxPending));
					}
				}

				//we've managed the object, but let's drain loop in case there was another parallel interaction
				if (WIP.decrementAndGet(this) > 0) {
					drainLoop();
				}
				return;
			}

			//at this point, the pending is expected to be matched against a resource
			//let's invoke the drain loop (since we've won the WIP race)
			drainLoop();
		} //else we've lost the WIP race, but the pending has been enqueued
	}

	/**
	 * @return the next {@link reactor.pool.AbstractPool.Borrower} to serve
	 */
	@Nullable
	Borrower<POOLABLE> pendingPoll(Deque<Borrower<POOLABLE>> borrowers) {
		Borrower<POOLABLE> b = this.pendingBorrowerFirstInFirstServed ?
				borrowers.pollFirst() :
				borrowers.pollLast();
		if (b != null) {
			PENDING_COUNT.decrementAndGet(this);
		}
		return b;
	}

	QueuePooledRef<POOLABLE> recycleSlot(
			QueuePooledRef<POOLABLE> slot) {
		return new QueuePooledRef<>(slot);
	}

	@Override
	public boolean isDisposed() {
		return PENDING.get(this) == TERMINATED;
	}




	static final class QueuePooledRef<T> extends AbstractPooledRef<T> {

		final SimpleDequePool<T> pool;

		QueuePooledRef(SimpleDequePool<T> pool, T poolable) {
			super(poolable, pool.metricsRecorder, pool.clock);
			this.pool = pool;
		}

		QueuePooledRef(QueuePooledRef<T> oldRef) {
			super(oldRef);
			this.pool = oldRef.pool;
		}

		@Override
		public Mono<Void> invalidate() {
			return Mono.defer(() -> {
				if (markInvalidate()) {
					//immediately clean up state
					ACQUIRED.decrementAndGet(pool);
					return pool.destroyPoolable(this)
					           .then(Mono.fromRunnable(pool::drain));
				}
				else {
					return Mono.empty();
				}
			});
		}

		@Override
		public Mono<Void> release() {
			return Mono.defer(() -> {
				if (STATE.get(this) == STATE_RELEASED) {
					return Mono.empty();
				}

				if (pool.isDisposed()) {
					ACQUIRED.decrementAndGet(pool); //immediately clean up state
					if (markInvalidate()) {
						return pool.destroyPoolable(this);
					}
					else {
						return Mono.empty();
					}
				}

				Publisher<Void> cleaner;
				try {
					cleaner = pool.poolConfig.releaseHandler()
					                         .apply(poolable);
				}
				catch (Throwable e) {
					ACQUIRED.decrementAndGet(pool); //immediately clean up state
					markReleased();
					return Mono.error(new IllegalStateException(
							"Couldn't apply cleaner function",
							e));
				}
				//the PoolRecyclerMono will wrap the cleaning Mono returned by the Function and perform state updates
				return new QueuePoolRecyclerMono<>(cleaner, this);
			});
		}
	}



	static final class QueueBorrowerMono<T> extends Mono<PooledRef<T>> {

		final SimpleDequePool<T> parent;
		final Duration           acquireTimeout;

		QueueBorrowerMono(SimpleDequePool<T> pool, Duration acquireTimeout) {
			this.parent = pool;
			this.acquireTimeout = acquireTimeout;
		}

		@Override
		public void subscribe(CoreSubscriber<? super PooledRef<T>> actual) {
			Objects.requireNonNull(actual, "subscribing with null");
			Borrower<T> borrower = new Borrower<>(actual, parent, acquireTimeout);
			actual.onSubscribe(borrower);
		}
	}

	private static final class QueuePoolRecyclerInner<T>
			implements CoreSubscriber<Void>, Scannable, Subscription {

		final CoreSubscriber<? super Void> actual;
		final SimpleDequePool<T>           pool;

		//poolable can be checked for null to protect against protocol errors
		QueuePooledRef<T> pooledRef;
		Subscription                      upstream;
		long                              start;

		//once protects against multiple requests
		volatile     int once;
		QueuePoolRecyclerInner(CoreSubscriber<? super Void> actual,
				QueuePooledRef<T> pooledRef) {
			this.actual = actual;
			this.pooledRef = Objects.requireNonNull(pooledRef, "pooledRef");
			this.pool = pooledRef.pool;
		}

		@Override
		public void cancel() {
			//NO-OP, once requested, release cannot be cancelled
		}

		@Override
		public void onComplete() {
			QueuePooledRef<T> slot = pooledRef;
			pooledRef = null;
			if (slot == null) {
				return;
			}

			//some operators might immediately produce without request (eg. fromRunnable)
			// we decrement ACQUIRED EXACTLY ONCE to indicate that the poolable was released by the user
			if (ONCE.compareAndSet(this, 0, 1)) {
				ACQUIRED.decrementAndGet(pool);
			}

			pool.metricsRecorder.recordResetLatency(pool.clock.millis() - start);

			pool.maybeRecycleAndDrain(slot);
			actual.onComplete();
		}

		@Override
		public void onError(Throwable throwable) {
			QueuePooledRef<T> slot = pooledRef;
			pooledRef = null;
			if (slot == null) {
				Operators.onErrorDropped(throwable, actual.currentContext());
				return;
			}

			//some operators might immediately produce without request (eg. fromRunnable)
			// we decrement ACQUIRED EXACTLY ONCE to indicate that the poolable was released by the user
			if (ONCE.compareAndSet(this, 0, 1)) {
				ACQUIRED.decrementAndGet(pool);
			}

			//TODO should we separate reset errors?
			pool.metricsRecorder.recordResetLatency(pool.clock.millis() - start);

			if (slot.markInvalidate()) {
				pool.destroyPoolable(slot)
				    .subscribe(null, null, pool::drain); //TODO manage errors?
			}

			actual.onError(throwable);
		}

		@Override
		public void onNext(Void o) {
			//N/A
		}

		@Override
		public void onSubscribe(Subscription s) {
			if (Operators.validate(upstream, s)) {
				this.upstream = s;
				actual.onSubscribe(this);
				this.start = pool.clock.millis();
			}
		}

		@Override
		public void request(long l) {
			if (Operators.validate(l)) {
				upstream.request(l);
				// we decrement ACQUIRED EXACTLY ONCE to indicate that the poolable was released by the user
				if (ONCE.compareAndSet(this, 0, 1)) {
					ACQUIRED.decrementAndGet(pool);
				}
			}
		}

		@Override
		@SuppressWarnings("rawtypes")
		public Object scanUnsafe(Scannable.Attr key) {
			if (key == Attr.ACTUAL) {
				return actual;
			}
			if (key == Attr.PARENT) {
				return upstream;
			}
			if (key == Attr.CANCELLED) {
				return false;
			}
			if (key == Attr.TERMINATED) {
				return pooledRef == null;
			}
			if (key == Attr.BUFFERED) {
				return (pooledRef == null) ? 0 : 1;
			}
			return null;
		}
		@SuppressWarnings("rawtypes")
		static final AtomicIntegerFieldUpdater<QueuePoolRecyclerInner> ONCE =
				AtomicIntegerFieldUpdater.newUpdater(QueuePoolRecyclerInner.class, "once");
	}

	private static final class QueuePoolRecyclerMono<T> extends Mono<Void>
			implements Scannable {

		final Publisher<Void>                                    source;
		final AtomicReference<QueuePooledRef<T>> slotRef;

		QueuePoolRecyclerMono(Publisher<Void> source, QueuePooledRef<T> poolSlot) {
			this.source = source;
			this.slotRef = new AtomicReference<>(poolSlot);
		}

		@Override
		@Nullable
		@SuppressWarnings("rawtypes")
		public Object scanUnsafe(Attr key) {
			if (key == Attr.PREFETCH) {
				return Integer.MAX_VALUE;
			}
			if (key == Attr.PARENT) {
				return source;
			}
			return null;
		}

		@Override
		public void subscribe(CoreSubscriber<? super Void> actual) {
			QueuePooledRef<T> slot = slotRef.getAndSet(null);
			if (slot == null || !slot.markReleased()) {
				Operators.complete(actual);
			}
			else {
				QueuePoolRecyclerInner<T> qpr =
						new QueuePoolRecyclerInner<>(actual, slot);
				source.subscribe(qpr);
			}
		}
	}
}<|MERGE_RESOLUTION|>--- conflicted
+++ resolved
@@ -381,12 +381,7 @@
 								          .returnPermits(1);
 								borrower.fail(error);
 							}
-<<<<<<< HEAD
-						})
-								.contextWrite(borrower.currentContext());
-=======
-						}).subscriberContext(borrower.currentContext());
->>>>>>> af38f665
+						}).contextWrite(borrower.currentContext());
 
 						if (permits == 1) {
 							//subscribe to the primary, which will directly feed to the borrower
